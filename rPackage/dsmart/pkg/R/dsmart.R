#' Disaggregating and harmonising soil map units through resampled 
#' classification trees
#' 
#' \code{dsmart} performs the spatial disaggregation of a soil choropleth map. 
#' The underlying functions are \code{disaggregate}, which performs the spatial 
#' downscaling, and \code{summarise}, which computes the soil class 
#' probabilities and n-most-probable soil classes.
#' 
#' @param covariates A \code{RasterStack} of \emph{scorpan} environmental 
#'   covariates to calibrate the \code{C50} classification trees against. See 
#'   \emph{Details} for more information.
#' @param polygons A \code{SpatialPolygonsDataFrame} containing the soil map 
#'   unit polygons that will be disaggregated. The first field of the data frame
#'   must be an integer that identifies each polygon.
#' @param composition A \code{data.frame} that contains information on the 
#'   soil-class composition of each polygon in \code{polygons}. Each row 
#'   contains information about one soil class component of one polygon, which 
#'   belongs to one soil map unit. First field contains the integer that 
#'   identifies the polygon. Second field contains a code that identifies the 
#'   soil map unit that the polygon belongs to.
#'   
#'   If \code{strata = NULL} (the default), third column contains a code that 
#'   identifies the soil class and fourth column contains a number in the range 
#'   \code{(0, 100)} that identifies the proportion of the \strong{map unit} 
#'   that the soil class corresponds to. See the example data 
#'   \code{data(dalrymple_composition)}.
#'   
#'   If \code{strata} is a \code{RasterLayer}, third column contains an integer 
#'   that identifies the stratum in \code{strata}, fourth column contains a code
#'   that identifies the soil class and fifth column contains a number in the
#'   range \code{(0, 100)} that identifies the proportion of the
#'   \strong{stratum} that the soil class corresponds to.
#' @param rate An integer that identifies the number of virtual samples to draw 
#'   from each polygon in each realisation. If \code{method.sample = 
#'   "by_polygon"}, the number of samples to draw from each polygon in 
#'   \code{polygons}. If \code{method.sample = "by_area"}, the sampling density 
#'   in number of samples per square kilometre.
#' @param reals An integer that identifies the number of realisations of the 
#'   soil class distribution that DSMART should compute.
#' @param observations \emph{optional} A \code{data.frame} that contains actual 
#'   observations of the soil class at locations across the soil map area. These
#'   data augment the virtual samples and are used in each realisation. Each row
#'   contains information about one soil class observation. First and second 
#'   fields contain the \emph{x-} and \emph{y-}components of the observation's 
#'   spatial location. Third field is the soil class code. See \emph{Details}.
#' @param method.sample Identifies the sampling method. Valid values are 
#'   \code{"by_polygon"} (the default), in which case the same number of samples
#'   are taken from each polygon; or \code{"by_area"}, in which case the number 
#'   of samples per polygon depends on the area of the polygon.
#' @param method.allocate Method of allocation of virtual samples to soil 
#'   classes. Valid values are \code{"weighted"}, for weighted-random allocation
#'   to a soil class from within the virtual sample's map unit; 
#'   \code{"random_mapunit"}, for completely random allocation to a soil class 
#'   from within the virtual sample's map unit; and \code{"random_all"}, for 
#'   completely random allocation to a soil class from within the entire map 
#'   area.
#' @param method.model Method to be used for the classification model. If no value
#'   is passed, a C5.0 decision tree is built. Otherwise, the value must match a
#'   valid 'method' argument in the caret::train function.
#' @param method.args A list of arguments to be passed to the caret::train function.
#'   The list can include a trainControl object, arguments to be passed directly
#'   to the train function and arguments to be passed to the predictive model.
#' @param strata \emph{optional} An integer-valued \code{RasterLayer} that will 
#'   be used to stratify the allocation of virtual samples to soil classes. 
#'   Integer values could represent classes of slope position (e.g. crest, 
#'   backslope, footslope, etc.) or land use (e.g. cropland, native vegetation, 
#'   etc.) or some other variable deemed to be an important discriminator of the
#'   occurrence of soil classes within a map unit.
#' @param nprob At any location, disaggregated soil class predictions can be 
#'   ranked according to their probabilities of occurence. \code{rdsmart} can 
#'   map the class predictions, and their probabilities, at any rank. 
#'   \code{nprob} is an integer that identifies the number of probability ranks 
#'   to map. For example, if \code{nprob = 3}, DSMART will map the first-, 
#'   second- and third-most-probable soil classes and their probabilities of 
#'   occurrence.
#' @param outputdir A character string that identifies the location of the main 
#'   output directory. The folder \code{output} and its subfolders will be 
#'   placed here. Default is the current working directory, \code{getwd()}.
#' @param stub \emph{optional} A character string that identifies a short name 
#'   that will be prepended to all output.
#' @param cpus An integer that identifies the number of CPU processors to use 
#'   for parallel processing.
#' @param factors A character vector with the names of the covariates that should
#'   be treated as factors.
#' @param prob A character vector to specify the type of the predictions. By
#'   default, raw class predictions are used. Each realisation will produce a 
#'   map of soil classes, and class probabilities will be calculated from the
#'   frequency of each class across the realisations. If set to "prob", each
#'   realisation will produce a rasterbrick with the probabilities of each class.
#'   The final class probabilities will be calculated by averaging the class
#'   probabilities across the realisation.
#'   
#' @return A list that aggregates metadata about the current run of
#'   \code{disaggregate} and \code{summarise}.
#'   
#' @references McBratney, A.B., Mendonca Santos, M. de L., Minasny, B., 2003. On
#'   digital soil mapping. Geoderma 117, 3--52. doi: 
#'   \href{http://dx.doi.org/10.1016/S0016-7061(03)00223-4}{10.1016/S0016-7061(03)00223-4}
#'   
#'   Odgers, N.P., McBratney, A.B., Minasny, B., Sun, W., Clifford, D., 2014. 
#'   DSMART: An algorithm to spatially disaggregate soil map units, \emph{in:} 
#'   Arrouays, D., McKenzie, N.J., Hempel, J.W., Richer de Forges, A., 
#'   McBratney, A.B. (Eds.), GlobalSoilMap: Basis of the Global Spatial Soil 
#'   Information System. Taylor & Francis, London, pp. 261--266.
#'   
#'   Odgers, N.P., Sun, W., McBratney, A.B., Minasny, B., Clifford, D., 2014. 
#'   Disaggregating and harmonising soil map units through resampled 
#'   classification trees. Geoderma 214, 91--100. doi: 
#'   \href{http://dx.doi.org/10.1016/j.geoderma.2013.09.024}{10.1016/j.geoderma.2013.09.024}
#'   
#' @examples 
#' # Load datasets
#' data(dalrymple_composition)
#' data(dalrymple_covariates)
#' data(dalrymple_observations)
#' data(dalrymple_polygons)
#' 
#' # Run dsmart without adding observations
#' dsmart(dalrymple_covariates, dalrymple_polygons, dalrymple_composition,
#'  rate = 15, reals = 10, cpus = 6)
#' 
#' # Run dsmart with extra observations
#' dsmart(dalrymple_covariates, dalrymple_polygons, dalrymple_composition,
#'  observations = dalrymple_observations, rate = 15, reals = 10)
#' 
#' @export
#' 
dsmart <- function(covariates, polygons, composition, rate = 15, reals = 100, 
                   observations = NULL, method.sample = "by_polygon", 
                   method.allocate = "weighted",
                   method.model = NULL, args.model = NULL,
                   strata = NULL, nprob = 3,
                   outputdir = getwd(), stub = NULL, cpus = 1,
                   factors = NULL, type = "raw")
{
  # Create list to store output
  output <- base::list()
  
  # Save start time
  output$timing <- base::list(start = base::date())
  
  # Set stub to "" if NULL
  if(is.null(stub))
  {
    stub <- ""
    
  } else if (stub == "") {
  
    stub <- ""
    
  } else if(!(substr(stub, nchar(stub), nchar(stub)) == "_")) {
    
    stub <- paste0(stub, "_")
  }
  
  # Create output directory
  outputdir <- file.path(outputdir)
  dir.create(file.path(outputdir, "output"), showWarnings = FALSE)
  
  # Write function call to text file as a means of preserving the parameters
  # that were submitted to the dsmart function for the current run.
  # We should think of a less clunky way to do it---usually the call is returned
  # from the called function as a list element together with other output.
  base::match.call() %>%
    base::deparse() %>%
    base::write(file = file.path(outputdir, "output", "dsmart_function_call.txt"))
  
  # Carry out spatial disaggregation
  output$disaggregate <- disaggregate(covariates, polygons, composition,
                                      rate = rate, reals = reals, 
                                      cpus = cpus, observations = observations,
                                      method.sample = method.sample,
                                      method.allocate = method.allocate,
                                      method.model = method.model,
                                      args.model = args.model,
                                      strata = strata, outputdir = outputdir,
                                      stub = stub, factors = factors, type = type)
  
<<<<<<< HEAD
  # Load realisations to RasterStack
  realisations <- raster::stack()
  for(filename in base::list.files(path = file.path(outputdir, "output", "realisations"),
                                   pattern = ".tif$", full.names = TRUE))
=======
  # If raw class predictions are used, load realisations to RasterStack
  if(type != "prob")
>>>>>>> 7f725f38
  {
    realisations <- raster::stack()
    for(filename in base::list.files(path = paste0(outputdir, "/output/realisations/"),
                                     pattern = ".tif$", full.names = TRUE))
    {
      r <- raster::raster(filename)
      
      # Load raster to stack
      realisations <- raster::stack(realisations, r)
    }
  }else{
    # If probabilistic class predictions are used, load realisations to a list of RasterBrick
    # objects.
    realisations <- list()
    i<-1
    for(filename in base::list.files(path = paste0(outputdir, "/output/realisations/"),
                                     pattern = ".tif$", full.names = TRUE))
    {
      realisations[[i]] <- raster::brick(filename)
      i<-i+1
    }
  }
  
  # Load lookup table
  lookup <- read.table(file.path(outputdir, "output", paste0(stub,"lookup.txt")),
                       header = TRUE, sep = ",")
  
  # Summarise the results of the spatial disaggregation
  output$summarise <- summarise(realisations, lookup, n.realisations = reals,
                                nprob = nprob, cpus = cpus, 
                                outputdir = outputdir, stub = stub, type = type)
  
  # Save finish time
  output$timing$finish <- base::date()
  
  # Return output
  return(output)
}<|MERGE_RESOLUTION|>--- conflicted
+++ resolved
@@ -1,225 +1,219 @@
-#' Disaggregating and harmonising soil map units through resampled 
-#' classification trees
-#' 
-#' \code{dsmart} performs the spatial disaggregation of a soil choropleth map. 
-#' The underlying functions are \code{disaggregate}, which performs the spatial 
-#' downscaling, and \code{summarise}, which computes the soil class 
-#' probabilities and n-most-probable soil classes.
-#' 
-#' @param covariates A \code{RasterStack} of \emph{scorpan} environmental 
-#'   covariates to calibrate the \code{C50} classification trees against. See 
-#'   \emph{Details} for more information.
-#' @param polygons A \code{SpatialPolygonsDataFrame} containing the soil map 
-#'   unit polygons that will be disaggregated. The first field of the data frame
-#'   must be an integer that identifies each polygon.
-#' @param composition A \code{data.frame} that contains information on the 
-#'   soil-class composition of each polygon in \code{polygons}. Each row 
-#'   contains information about one soil class component of one polygon, which 
-#'   belongs to one soil map unit. First field contains the integer that 
-#'   identifies the polygon. Second field contains a code that identifies the 
-#'   soil map unit that the polygon belongs to.
-#'   
-#'   If \code{strata = NULL} (the default), third column contains a code that 
-#'   identifies the soil class and fourth column contains a number in the range 
-#'   \code{(0, 100)} that identifies the proportion of the \strong{map unit} 
-#'   that the soil class corresponds to. See the example data 
-#'   \code{data(dalrymple_composition)}.
-#'   
-#'   If \code{strata} is a \code{RasterLayer}, third column contains an integer 
-#'   that identifies the stratum in \code{strata}, fourth column contains a code
-#'   that identifies the soil class and fifth column contains a number in the
-#'   range \code{(0, 100)} that identifies the proportion of the
-#'   \strong{stratum} that the soil class corresponds to.
-#' @param rate An integer that identifies the number of virtual samples to draw 
-#'   from each polygon in each realisation. If \code{method.sample = 
-#'   "by_polygon"}, the number of samples to draw from each polygon in 
-#'   \code{polygons}. If \code{method.sample = "by_area"}, the sampling density 
-#'   in number of samples per square kilometre.
-#' @param reals An integer that identifies the number of realisations of the 
-#'   soil class distribution that DSMART should compute.
-#' @param observations \emph{optional} A \code{data.frame} that contains actual 
-#'   observations of the soil class at locations across the soil map area. These
-#'   data augment the virtual samples and are used in each realisation. Each row
-#'   contains information about one soil class observation. First and second 
-#'   fields contain the \emph{x-} and \emph{y-}components of the observation's 
-#'   spatial location. Third field is the soil class code. See \emph{Details}.
-#' @param method.sample Identifies the sampling method. Valid values are 
-#'   \code{"by_polygon"} (the default), in which case the same number of samples
-#'   are taken from each polygon; or \code{"by_area"}, in which case the number 
-#'   of samples per polygon depends on the area of the polygon.
-#' @param method.allocate Method of allocation of virtual samples to soil 
-#'   classes. Valid values are \code{"weighted"}, for weighted-random allocation
-#'   to a soil class from within the virtual sample's map unit; 
-#'   \code{"random_mapunit"}, for completely random allocation to a soil class 
-#'   from within the virtual sample's map unit; and \code{"random_all"}, for 
-#'   completely random allocation to a soil class from within the entire map 
-#'   area.
-#' @param method.model Method to be used for the classification model. If no value
-#'   is passed, a C5.0 decision tree is built. Otherwise, the value must match a
-#'   valid 'method' argument in the caret::train function.
-#' @param method.args A list of arguments to be passed to the caret::train function.
-#'   The list can include a trainControl object, arguments to be passed directly
-#'   to the train function and arguments to be passed to the predictive model.
-#' @param strata \emph{optional} An integer-valued \code{RasterLayer} that will 
-#'   be used to stratify the allocation of virtual samples to soil classes. 
-#'   Integer values could represent classes of slope position (e.g. crest, 
-#'   backslope, footslope, etc.) or land use (e.g. cropland, native vegetation, 
-#'   etc.) or some other variable deemed to be an important discriminator of the
-#'   occurrence of soil classes within a map unit.
-#' @param nprob At any location, disaggregated soil class predictions can be 
-#'   ranked according to their probabilities of occurence. \code{rdsmart} can 
-#'   map the class predictions, and their probabilities, at any rank. 
-#'   \code{nprob} is an integer that identifies the number of probability ranks 
-#'   to map. For example, if \code{nprob = 3}, DSMART will map the first-, 
-#'   second- and third-most-probable soil classes and their probabilities of 
-#'   occurrence.
-#' @param outputdir A character string that identifies the location of the main 
-#'   output directory. The folder \code{output} and its subfolders will be 
-#'   placed here. Default is the current working directory, \code{getwd()}.
-#' @param stub \emph{optional} A character string that identifies a short name 
-#'   that will be prepended to all output.
-#' @param cpus An integer that identifies the number of CPU processors to use 
-#'   for parallel processing.
-#' @param factors A character vector with the names of the covariates that should
-#'   be treated as factors.
-#' @param prob A character vector to specify the type of the predictions. By
-#'   default, raw class predictions are used. Each realisation will produce a 
-#'   map of soil classes, and class probabilities will be calculated from the
-#'   frequency of each class across the realisations. If set to "prob", each
-#'   realisation will produce a rasterbrick with the probabilities of each class.
-#'   The final class probabilities will be calculated by averaging the class
-#'   probabilities across the realisation.
-#'   
-#' @return A list that aggregates metadata about the current run of
-#'   \code{disaggregate} and \code{summarise}.
-#'   
-#' @references McBratney, A.B., Mendonca Santos, M. de L., Minasny, B., 2003. On
-#'   digital soil mapping. Geoderma 117, 3--52. doi: 
-#'   \href{http://dx.doi.org/10.1016/S0016-7061(03)00223-4}{10.1016/S0016-7061(03)00223-4}
-#'   
-#'   Odgers, N.P., McBratney, A.B., Minasny, B., Sun, W., Clifford, D., 2014. 
-#'   DSMART: An algorithm to spatially disaggregate soil map units, \emph{in:} 
-#'   Arrouays, D., McKenzie, N.J., Hempel, J.W., Richer de Forges, A., 
-#'   McBratney, A.B. (Eds.), GlobalSoilMap: Basis of the Global Spatial Soil 
-#'   Information System. Taylor & Francis, London, pp. 261--266.
-#'   
-#'   Odgers, N.P., Sun, W., McBratney, A.B., Minasny, B., Clifford, D., 2014. 
-#'   Disaggregating and harmonising soil map units through resampled 
-#'   classification trees. Geoderma 214, 91--100. doi: 
-#'   \href{http://dx.doi.org/10.1016/j.geoderma.2013.09.024}{10.1016/j.geoderma.2013.09.024}
-#'   
-#' @examples 
-#' # Load datasets
-#' data(dalrymple_composition)
-#' data(dalrymple_covariates)
-#' data(dalrymple_observations)
-#' data(dalrymple_polygons)
-#' 
-#' # Run dsmart without adding observations
-#' dsmart(dalrymple_covariates, dalrymple_polygons, dalrymple_composition,
-#'  rate = 15, reals = 10, cpus = 6)
-#' 
-#' # Run dsmart with extra observations
-#' dsmart(dalrymple_covariates, dalrymple_polygons, dalrymple_composition,
-#'  observations = dalrymple_observations, rate = 15, reals = 10)
-#' 
-#' @export
-#' 
-dsmart <- function(covariates, polygons, composition, rate = 15, reals = 100, 
-                   observations = NULL, method.sample = "by_polygon", 
-                   method.allocate = "weighted",
-                   method.model = NULL, args.model = NULL,
-                   strata = NULL, nprob = 3,
-                   outputdir = getwd(), stub = NULL, cpus = 1,
-                   factors = NULL, type = "raw")
-{
-  # Create list to store output
-  output <- base::list()
-  
-  # Save start time
-  output$timing <- base::list(start = base::date())
-  
-  # Set stub to "" if NULL
-  if(is.null(stub))
-  {
-    stub <- ""
-    
-  } else if (stub == "") {
-  
-    stub <- ""
-    
-  } else if(!(substr(stub, nchar(stub), nchar(stub)) == "_")) {
-    
-    stub <- paste0(stub, "_")
-  }
-  
-  # Create output directory
-  outputdir <- file.path(outputdir)
-  dir.create(file.path(outputdir, "output"), showWarnings = FALSE)
-  
-  # Write function call to text file as a means of preserving the parameters
-  # that were submitted to the dsmart function for the current run.
-  # We should think of a less clunky way to do it---usually the call is returned
-  # from the called function as a list element together with other output.
-  base::match.call() %>%
-    base::deparse() %>%
-    base::write(file = file.path(outputdir, "output", "dsmart_function_call.txt"))
-  
-  # Carry out spatial disaggregation
-  output$disaggregate <- disaggregate(covariates, polygons, composition,
-                                      rate = rate, reals = reals, 
-                                      cpus = cpus, observations = observations,
-                                      method.sample = method.sample,
-                                      method.allocate = method.allocate,
-                                      method.model = method.model,
-                                      args.model = args.model,
-                                      strata = strata, outputdir = outputdir,
-                                      stub = stub, factors = factors, type = type)
-  
-<<<<<<< HEAD
-  # Load realisations to RasterStack
-  realisations <- raster::stack()
-  for(filename in base::list.files(path = file.path(outputdir, "output", "realisations"),
-                                   pattern = ".tif$", full.names = TRUE))
-=======
-  # If raw class predictions are used, load realisations to RasterStack
-  if(type != "prob")
->>>>>>> 7f725f38
-  {
-    realisations <- raster::stack()
-    for(filename in base::list.files(path = paste0(outputdir, "/output/realisations/"),
-                                     pattern = ".tif$", full.names = TRUE))
-    {
-      r <- raster::raster(filename)
-      
-      # Load raster to stack
-      realisations <- raster::stack(realisations, r)
-    }
-  }else{
-    # If probabilistic class predictions are used, load realisations to a list of RasterBrick
-    # objects.
-    realisations <- list()
-    i<-1
-    for(filename in base::list.files(path = paste0(outputdir, "/output/realisations/"),
-                                     pattern = ".tif$", full.names = TRUE))
-    {
-      realisations[[i]] <- raster::brick(filename)
-      i<-i+1
-    }
-  }
-  
-  # Load lookup table
-  lookup <- read.table(file.path(outputdir, "output", paste0(stub,"lookup.txt")),
-                       header = TRUE, sep = ",")
-  
-  # Summarise the results of the spatial disaggregation
-  output$summarise <- summarise(realisations, lookup, n.realisations = reals,
-                                nprob = nprob, cpus = cpus, 
-                                outputdir = outputdir, stub = stub, type = type)
-  
-  # Save finish time
-  output$timing$finish <- base::date()
-  
-  # Return output
-  return(output)
+#' Disaggregating and harmonising soil map units through resampled 
+#' classification trees
+#' 
+#' \code{dsmart} performs the spatial disaggregation of a soil choropleth map. 
+#' The underlying functions are \code{disaggregate}, which performs the spatial 
+#' downscaling, and \code{summarise}, which computes the soil class 
+#' probabilities and n-most-probable soil classes.
+#' 
+#' @param covariates A \code{RasterStack} of \emph{scorpan} environmental 
+#'   covariates to calibrate the \code{C50} classification trees against. See 
+#'   \emph{Details} for more information.
+#' @param polygons A \code{SpatialPolygonsDataFrame} containing the soil map 
+#'   unit polygons that will be disaggregated. The first field of the data frame
+#'   must be an integer that identifies each polygon.
+#' @param composition A \code{data.frame} that contains information on the 
+#'   soil-class composition of each polygon in \code{polygons}. Each row 
+#'   contains information about one soil class component of one polygon, which 
+#'   belongs to one soil map unit. First field contains the integer that 
+#'   identifies the polygon. Second field contains a code that identifies the 
+#'   soil map unit that the polygon belongs to.
+#'   
+#'   If \code{strata = NULL} (the default), third column contains a code that 
+#'   identifies the soil class and fourth column contains a number in the range 
+#'   \code{(0, 100)} that identifies the proportion of the \strong{map unit} 
+#'   that the soil class corresponds to. See the example data 
+#'   \code{data(dalrymple_composition)}.
+#'   
+#'   If \code{strata} is a \code{RasterLayer}, third column contains an integer 
+#'   that identifies the stratum in \code{strata}, fourth column contains a code
+#'   that identifies the soil class and fifth column contains a number in the
+#'   range \code{(0, 100)} that identifies the proportion of the
+#'   \strong{stratum} that the soil class corresponds to.
+#' @param rate An integer that identifies the number of virtual samples to draw 
+#'   from each polygon in each realisation. If \code{method.sample = 
+#'   "by_polygon"}, the number of samples to draw from each polygon in 
+#'   \code{polygons}. If \code{method.sample = "by_area"}, the sampling density 
+#'   in number of samples per square kilometre.
+#' @param reals An integer that identifies the number of realisations of the 
+#'   soil class distribution that DSMART should compute.
+#' @param observations \emph{optional} A \code{data.frame} that contains actual 
+#'   observations of the soil class at locations across the soil map area. These
+#'   data augment the virtual samples and are used in each realisation. Each row
+#'   contains information about one soil class observation. First and second 
+#'   fields contain the \emph{x-} and \emph{y-}components of the observation's 
+#'   spatial location. Third field is the soil class code. See \emph{Details}.
+#' @param method.sample Identifies the sampling method. Valid values are 
+#'   \code{"by_polygon"} (the default), in which case the same number of samples
+#'   are taken from each polygon; or \code{"by_area"}, in which case the number 
+#'   of samples per polygon depends on the area of the polygon.
+#' @param method.allocate Method of allocation of virtual samples to soil 
+#'   classes. Valid values are \code{"weighted"}, for weighted-random allocation
+#'   to a soil class from within the virtual sample's map unit; 
+#'   \code{"random_mapunit"}, for completely random allocation to a soil class 
+#'   from within the virtual sample's map unit; and \code{"random_all"}, for 
+#'   completely random allocation to a soil class from within the entire map 
+#'   area.
+#' @param method.model Method to be used for the classification model. If no value
+#'   is passed, a C5.0 decision tree is built. Otherwise, the value must match a
+#'   valid 'method' argument in the caret::train function.
+#' @param method.args A list of arguments to be passed to the caret::train function.
+#'   The list can include a trainControl object, arguments to be passed directly
+#'   to the train function and arguments to be passed to the predictive model.
+#' @param strata \emph{optional} An integer-valued \code{RasterLayer} that will 
+#'   be used to stratify the allocation of virtual samples to soil classes. 
+#'   Integer values could represent classes of slope position (e.g. crest, 
+#'   backslope, footslope, etc.) or land use (e.g. cropland, native vegetation, 
+#'   etc.) or some other variable deemed to be an important discriminator of the
+#'   occurrence of soil classes within a map unit.
+#' @param nprob At any location, disaggregated soil class predictions can be 
+#'   ranked according to their probabilities of occurence. \code{rdsmart} can 
+#'   map the class predictions, and their probabilities, at any rank. 
+#'   \code{nprob} is an integer that identifies the number of probability ranks 
+#'   to map. For example, if \code{nprob = 3}, DSMART will map the first-, 
+#'   second- and third-most-probable soil classes and their probabilities of 
+#'   occurrence.
+#' @param outputdir A character string that identifies the location of the main 
+#'   output directory. The folder \code{output} and its subfolders will be 
+#'   placed here. Default is the current working directory, \code{getwd()}.
+#' @param stub \emph{optional} A character string that identifies a short name 
+#'   that will be prepended to all output.
+#' @param cpus An integer that identifies the number of CPU processors to use 
+#'   for parallel processing.
+#' @param factors A character vector with the names of the covariates that should
+#'   be treated as factors.
+#' @param prob A character vector to specify the type of the predictions. By
+#'   default, raw class predictions are used. Each realisation will produce a 
+#'   map of soil classes, and class probabilities will be calculated from the
+#'   frequency of each class across the realisations. If set to "prob", each
+#'   realisation will produce a rasterbrick with the probabilities of each class.
+#'   The final class probabilities will be calculated by averaging the class
+#'   probabilities across the realisation.
+#'   
+#' @return A list that aggregates metadata about the current run of
+#'   \code{disaggregate} and \code{summarise}.
+#'   
+#' @references McBratney, A.B., Mendonca Santos, M. de L., Minasny, B., 2003. On
+#'   digital soil mapping. Geoderma 117, 3--52. doi: 
+#'   \href{http://dx.doi.org/10.1016/S0016-7061(03)00223-4}{10.1016/S0016-7061(03)00223-4}
+#'   
+#'   Odgers, N.P., McBratney, A.B., Minasny, B., Sun, W., Clifford, D., 2014. 
+#'   DSMART: An algorithm to spatially disaggregate soil map units, \emph{in:} 
+#'   Arrouays, D., McKenzie, N.J., Hempel, J.W., Richer de Forges, A., 
+#'   McBratney, A.B. (Eds.), GlobalSoilMap: Basis of the Global Spatial Soil 
+#'   Information System. Taylor & Francis, London, pp. 261--266.
+#'   
+#'   Odgers, N.P., Sun, W., McBratney, A.B., Minasny, B., Clifford, D., 2014. 
+#'   Disaggregating and harmonising soil map units through resampled 
+#'   classification trees. Geoderma 214, 91--100. doi: 
+#'   \href{http://dx.doi.org/10.1016/j.geoderma.2013.09.024}{10.1016/j.geoderma.2013.09.024}
+#'   
+#' @examples 
+#' # Load datasets
+#' data(dalrymple_composition)
+#' data(dalrymple_covariates)
+#' data(dalrymple_observations)
+#' data(dalrymple_polygons)
+#' 
+#' # Run dsmart without adding observations
+#' dsmart(dalrymple_covariates, dalrymple_polygons, dalrymple_composition,
+#'  rate = 15, reals = 10, cpus = 6)
+#' 
+#' # Run dsmart with extra observations
+#' dsmart(dalrymple_covariates, dalrymple_polygons, dalrymple_composition,
+#'  observations = dalrymple_observations, rate = 15, reals = 10)
+#' 
+#' @export
+#' 
+dsmart <- function(covariates, polygons, composition, rate = 15, reals = 100, 
+                   observations = NULL, method.sample = "by_polygon", 
+                   method.allocate = "weighted",
+                   method.model = NULL, args.model = NULL,
+                   strata = NULL, nprob = 3,
+                   outputdir = getwd(), stub = NULL, cpus = 1,
+                   factors = NULL, type = "raw")
+{
+  # Create list to store output
+  output <- base::list()
+  
+  # Save start time
+  output$timing <- base::list(start = base::date())
+  
+  # Set stub to "" if NULL
+  if(is.null(stub))
+  {
+    stub <- ""
+    
+  } else if (stub == "") {
+  
+    stub <- ""
+    
+  } else if(!(substr(stub, nchar(stub), nchar(stub)) == "_")) {
+    
+    stub <- paste0(stub, "_")
+  }
+  
+  # Create output directory
+  outputdir <- file.path(outputdir)
+  dir.create(file.path(outputdir, "output"), showWarnings = FALSE)
+  
+  # Write function call to text file as a means of preserving the parameters
+  # that were submitted to the dsmart function for the current run.
+  # We should think of a less clunky way to do it---usually the call is returned
+  # from the called function as a list element together with other output.
+  base::match.call() %>%
+    base::deparse() %>%
+    base::write(file = file.path(outputdir, "output", "dsmart_function_call.txt"))
+  
+  # Carry out spatial disaggregation
+  output$disaggregate <- disaggregate(covariates, polygons, composition,
+                                      rate = rate, reals = reals, 
+                                      cpus = cpus, observations = observations,
+                                      method.sample = method.sample,
+                                      method.allocate = method.allocate,
+                                      method.model = method.model,
+                                      args.model = args.model,
+                                      strata = strata, outputdir = outputdir,
+                                      stub = stub, factors = factors, type = type)
+  
+  # If raw class predictions are used, load realisations to RasterStack
+  if(type != "prob")
+  {
+    realisations <- raster::stack()
+    for(filename in base::list.files(path = file.path(outputdir, "output", "realisations"),
+                                     pattern = ".tif$", full.names = TRUE))
+    {
+      r <- raster::raster(filename)
+      
+      # Load raster to stack
+      realisations <- raster::stack(realisations, r)
+    }
+    
+  } else {
+    # If probabilistic class predictions are used, load realisations to a list
+    # of RasterBrick objects.
+    realisations <- list()
+    i <- 1
+    for(filename in base::list.files(path = file.path(outputdir, "output", "realisations"),
+                                     pattern = ".tif$", full.names = TRUE))
+    {
+      realisations[[i]] <- raster::brick(filename)
+      i <- i + 1
+    }
+  }
+  
+  # Load lookup table
+  lookup <- read.table(file.path(outputdir, "output", paste0(stub,"lookup.txt")),
+                       header = TRUE, sep = ",")
+  
+  # Summarise the results of the spatial disaggregation
+  output$summarise <- summarise(realisations, lookup, n.realisations = reals,
+                                nprob = nprob, cpus = cpus, 
+                                outputdir = outputdir, stub = stub, type = type)
+  
+  # Save finish time
+  output$timing$finish <- base::date()
+  
+  # Return output
+  return(output)
 }