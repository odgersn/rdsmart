#' Disaggregating and harmonising soil map units through resampled
#' classification trees
#'
#' This function, together with companion function \code{summarise} implements the
#' DSMART (Disaggregating and harmonising soil map units through resampled
#' classification trees) algorithm as described in Odgers et al. (2014). This is
#' the workhorse function that involves multiple resampling, C5 decision tree
#' model fitting, and subsequent mapping in order to realize potential candidate
#' soil classes within aggregated soil mapping units. There is also added
#' facility to incorporate point observed data into the algorithm too.
#'
#' There is no prescription for the layers that compose \code{covariates} other
#' than that they should represent the \emph{scorpan} factors (McBratney
#' \emph{et al.}, 2003) as effectively as possible. The order of the layers in
#' the RasterStack is not important. See \code{data(dsT_covariates)} for an
#' example.
#'
#' DSMART assumes, but does not currently check, that \code{covariates},
#' \code{polygons} and any \code{observations} are projected to the same
#' coordinate reference system.
#'
#' DSMART assumes that the soil classes in \code{composition} and those in
#' \code{observations} belong to the same taxonomic level of the same soil
#' classification system. For example if the soil classes in \code{composition}
#' are all soil series, those in \code{observations} should also be series
#' rather than, for example, orders or great groups.
#'
#' \code{dsmart} produces a number of outputs which are saved to subdirectories
#' in the current working directory. The base folder for the outputs is
#' \code{output}. Inside this folder, rasters of the realisations are saved into
#' the \code{realisations} subfolder and the classification models are saved
#' into the \code{models} subfolder.
#'
#' @param covariates A \code{RasterStack} of \emph{scorpan} environmental
#'   covariates to calibrate the \code{C50} classification trees against. See
#'   \emph{Details} for more information.
#' @param polygons A \code{SpatialPolygonsDataFrame} containing the soil map
#'   unit polygons that will be disaggregated. The first field of the data frame
#'   must be an integer that identifies each polygon.
#' @param composition A \code{data.frame} that contains information on the
#'   soil-class composition of each polygon in \code{polygons}. Each row
#'   contains information about one soil class component of one polygon, which
#'   belongs to one soil map unit. First field contains the integer that
#'   identifies the polygon. Second field contains a code that identifies the
#'   soil map unit that the polygon belongs to.
#'
#'   If \code{strata = NULL} (the default), third column contains a code that
#'   identifies the soil class and fourth column contains a number in the range
#'   \code{(0, 100)} that identifies the proportion of the \strong{map unit}
#'   that the soil class corresponds to. See the example data
#'   \code{data(dalrymple_composition)}.
#'
#'   If \code{strata} is a \code{RasterLayer}, third column contains an integer
#'   that identifies the stratum in \code{strata}, fourth column contains a code
#'   that identifies the soil class and fifth column contains a number in the
#'   range \code{(0, 100)} that identifies the proportion of the
#'   \strong{stratum} that the soil class corresponds to.
#' @param rate An integer that identifies the number of virtual samples to draw
#'   from each polygon in each realisation. If \code{method.sample =
#'   "by_polygon"}, the number of samples to draw from each polygon in
#'   \code{polygons}. If \code{method.sample = "by_area"}, the sampling density
#'   in number of samples per square kilometre.
#' @param reals An integer that identifies the number of realisations of the
#'   soil class distribution that DSMART should compute.
#' @param observations \emph{Optional} A \code{data.frame} that contains actual
#'   observations of the soil class at locations across the soil map area. These
#'   data augment the virtual samples and are used in each realisation. Each row
#'   contains information about one soil class observation. First and second
#'   fields contain the \emph{x-} and \emph{y-}components of the observation's
#'   spatial location. Third field is the soil class code. See \emph{Details}.
#' @param method.sample Identifies the sampling method. Valid values are
#'   \code{"by_polygon"} (the default), in which case the same number of samples
#'   are taken from each polygon; or \code{"by_area"}, in which case the number
#'   of samples per polygon depends on the area of the polygon.
#' @param method.allocate Method of allocation of virtual samples to soil
#'   classes. Valid values are \code{"weighted"}, for weighted-random allocation
#'   to a soil class from within the virtual sample's map unit;
#'   \code{"random_mapunit"}, for completely random allocation to a soil class
#'   from within the virtual sample's map unit; and \code{"random_all"}, for
#'   completely random allocation to a soil class from within the entire map
#'   area.
#' @param method.model Method to be used for the classification model. If no
#'   value is passed, a C5.0 decision tree is built. Otherwise, the value must
#'   match a valid 'method' argument in the caret::train function.
#' @param method.args A list of arguments to be passed to the caret::train
#'   function. The list can include a trainControl object, arguments to be
#'   passed directly to the train function and arguments to be passed to the
#'   predictive model.
#' @param strata \emph{optional} An integer-valued \code{RasterLayer} that will
#'   be used to stratify the allocation of virtual samples to soil classes.
#'   Integer values could represent classes of slope position (e.g. crest,
#'   backslope, footslope, etc.) or land use (e.g. cropland, native vegetation,
#'   etc.) or some other variable deemed to be an important discriminator of the
#'   occurrence of soil classes within a map unit.
#' @param outputdir A character string that identifies the location of the main
#'   output directory. The folder \code{output} and its subfolders will be
#'   placed here. Default is the current working directory, \code{getwd()}.
#' @param stub \emph{optional} A character string that identifies a short name
#'   that will be prepended to all output.
#' @param cpus An integer that identifies the number of CPU processors to use
#'   for parallel processing.
#' @param factors A character vector with the names of the covariates that
#'   should be treated as factors.
#' @param prob A character vector to specify the type of the predictions. By
#'   default, raw class predictions are used. If set to "prob", a rasterbrick
#'   with class probabilities will be produced for each realisation.
#'
#' @return A list that contains metadata about the current run of
#'   \code{disaggregate}.
#'
#' @examples
#' # Load datasets
#' data(dalrymple_composition)
#' data(dalrymple_covariates)
#' data(dalrymple_observations)
#' data(dalrymple_polygons)
#'
#' # Run disaggregate without adding observations
#' disaggregate(dalrymple_covariates, dalrymple_polygons, dalrymple_composition,
#'  rate = 15, reals = 10, cpus = 6)
#'
#' # Run disaggregate with extra observations
#' disaggregate(dalrymple_covariates, dalrymple_polygons, dalrymple_composition,
#'  observations = dalrymple_observations, rate = 15, reals = 10)
#'
#' @references McBratney, A.B., Mendonca Santos, M. de L., Minasny, B., 2003. On
#'   digital soil mapping. Geoderma 117, 3--52. doi:
#'   \href{http://dx.doi.org/10.1016/S0016-7061(03)00223-4}{10.1016/S0016-7061(03)00223-4}
#'
#'
#'
#'
#'
#'
#'
#'   Odgers, N.P., McBratney, A.B., Minasny, B., Sun, W., Clifford, D., 2014.
#'   DSMART: An algorithm to spatially disaggregate soil map units, \emph{in:}
#'   Arrouays, D., McKenzie, N.J., Hempel, J.W., Richer de Forges, A.,
#'   McBratney, A.B. (Eds.), GlobalSoilMap: Basis of the Global Spatial Soil
#'   Information System. Taylor & Francis, London, pp. 261--266.
#'
#'   Odgers, N.P., Sun, W., McBratney, A.B., Minasny, B., Clifford, D., 2014.
#'   Disaggregating and harmonising soil map units through resampled
#'   classification trees. Geoderma 214, 91--100. doi:
#'   \href{http://dx.doi.org/10.1016/j.geoderma.2013.09.024}{10.1016/j.geoderma.2013.09.024}
#'
#'
#'
#'
#'
#'
#'
#' @export

disaggregate <- function(covariates, polygons, composition, rate = 15,
                         reals = 100, observations = NULL,
                         method.sample = "by_polygon", 
                         method.allocate = "weighted",
                         method.model = NULL, args.model = NULL,
                         strata = NULL,
                         outputdir = getwd(), stub = NULL, cpus = 1,
                         factors = NULL,type = "raw")
{
  # Create list to store output
  output <- base::list()
  
  # Save start time
  output$timing <- base::list(start = base::date())
  
  # Check arguments before proceeding
  messages <- c("Attention is required with the following arguments:\n")
  if(!(class(covariates) == "RasterStack"))
  {
    messages <- append(messages, "'covariates': Not a valid RasterStack.\n")
  }
  if(!(class(polygons) == "SpatialPolygonsDataFrame"))
  {
    messages <- append(messages, 
                       "'polygons': Not a valid SpatialPolygonsDataFrame.\n")
  }
  if(!(class(composition) == "data.frame"))
  {
    messages <- append(messages, "'composition': Not a valid data.frame.\n")
  }
  if(rate <= 0)
  {
    messages <- append(messages, "'n': Value must be greater than 0.\n")
  }
  if(reals <= 0)
  {
    messages <- append(messages, "'reals': Value be greater than 0.\n")
  }
  if(cpus <= 0)
  {
    messages <- append(messages, "cpus must be greater than 0.\n")
  }
  if(!(is.null(observations)))
  {
    if(!(class(observations) == "data.frame"))
    {
      messages <- append(messages, "'observations': Not a valid data.frame.\n")
    }
  }
  if(!(file.exists(outputdir)))
  {
    messages <- append(messages, "'outputdir': Output directory does not exist.\n")
  }
  if(!(is.null(strata)))
  {
    if(!(class(strata) == "RasterLayer"))
    {
      messages <- append(messages, "'strata': Not a valid RasterLayer.\n")
    }
  }
  if(!(is.null(method.model)))
  {
    if(!(is.character(method.model) & length(method.model) == 1))
    {
      messages <- append(messages, "'method.model' must be NULL or a single character value.\n")
    }
  }
  if(length(messages) > 1)
  {
    stop(messages)
  }
  
  # If method.model is a character value, load the caret package
  if(is.character(method.model) & length(method.model) == 1){
  require(caret)
  }
  
  # Set stub to "" if NULL
  if(is.null(stub))
  {
    stub <- ""
    
  } else if (stub == "") {
    
    stub <- ""
    
  } else if(!(substr(stub, nchar(stub), nchar(stub)) == "_")) {
    
    stub <- paste0(stub, "_")
  }
  
  # Save function call
  output$call <- base::match.call()
  
  # Save parameters
  output$parameters <- base::list(rate = rate, reals = reals,
                                  method.sample = method.sample,
                                  method.allocate = method.allocate,
                                  method.model = method.model, 
                                  args.model = args.model, stub = stub,
                                  cpus = cpus, factors = factors, type = type)
  
  # Create subdirectories to store results in
  outputdir <- file.path(outputdir)
  dir.create(file.path(outputdir, "output"), showWarnings = FALSE)
  dir.create(file.path(outputdir, "output", "realisations"), showWarnings = FALSE)
  dir.create(file.path(outputdir, "output", "models"), showWarnings = FALSE)
  
  # Save output locations
  output$locations <- list(root = file.path(outputdir, "output"),
                           realisations = file.path(outputdir, "output", "realisations"),
                           models = file.path(outputdir, "output", "models"))
  
  # Rename composition column names
  if(!(is.null(strata))) {
    names(composition) <- c("poly", "mapunit", "stratum", "soil_class", "proportion")
  } else {
    names(composition) <- c("poly", "mapunit", "soil_class", "proportion")
  }
  
  # Since we only really need the first column of the polygons SpatialPolygonsDataFrame,
  # drop all its other attributes and rename the first column to "poly"
  polygons <-
    polygons %>%                                        # With polygons:
    sf::st_as_sf() %>%                                  # Cast to an sf data frame
    dplyr::select(1, geometry) %>%                      # Select just the id column and the geometry
    magrittr::set_colnames(c("poly", "geometry")) %>%   # Rename columns
    as("Spatial")                                       # Cast back to a SpatialPolygonsDataFrame

  # Make sure that there are no missing values in map unit composition
  polys_to_remove <-
    composition %>%                 # With the map unit composition:
    stats::complete.cases() %>%     # Identify complete cases
    magrittr::equals(FALSE) %>%     # Invert the complete cases identification
    base::which() %>%               # Find the rows of composition that are incomplete
    composition$poly[.] %>%         # Find the ids of the polygons that contain incomplete data
    base::unique()                  # Get the unique polygon ids

  # Remove the polygons that contain missing information from both the polygons
  # SpatialPolygonsDataFrame and the composition data frame
  if(length(polys_to_remove) > 0) {
    
    polygons <-
      polygons %>%                                      # With polygons:
      sf::st_as_sf() %>%                                # Cast to an sf data frame
      dplyr::filter(!(poly %in% polys_to_remove)) %>%   # Filter out the polygons whose ids are in polys_to_remove
      sf::st_sf() %>%                                   # Shouldn't have to do this step
      as("Spatial")                                     # Cast back to a SpatialPolygonsDataFrame

    composition <-
      composition %>%                                   # With composition:
      dplyr::filter(!(poly %in% polys_to_remove))       # Filter out the polygons whose ids are in polys_to_remove

    # Let the user know about what we've done
    warning(base::paste0("The following polygons were removed from further analysis because they have incomplete or undefined map unit compositions: ",
                 base::paste(base::as.character(polys_to_remove), collapse = ", ")))
  }
    
  
  # Write covariate names to file
  write.table(names(covariates), file.path(outputdir, "output",
                                           paste0(stub, "covariate_names.txt")),
              quote = FALSE, sep = ",", row.names = FALSE, col.names = FALSE)
  
  # Get samples for all realisations
  message(paste0("Generating samples for ", reals, " realisations"))
  samples <- data.frame()
  
  if(is.null(strata))
  {
    # Get samples without allocation stratification
    samples <- .getVirtualSamples(covariates, polygons, composition,
                                  n.realisations = reals, rate = rate,
                                  method.sample = method.sample,
                                  method.allocate = method.allocate,
                                  cpus = cpus)
  } else {
    samples <- .getStratifiedVirtualSamples(covariates, polygons, composition,
                                            strata, n.realisations = reals,
                                            rate = rate, 
                                            method.sample = method.sample, 
                                            method.allocate = method.allocate)
  }
  
  # Make sure that there are no missing values in samples
  samples <-
    samples %>%                       # With the samples data frame:
    complete.cases() %>%              # Determine which records are complete
    dplyr::filter(samples, .)         # Filter for only the complete records
  
  # If there are observations, get their covariates
  if(!(is.null(observations)))
  { 
    names(observations) <- c("x", "y", "class")
    observations <- .observations(observations, covariates)
    write.table(observations, file.path(outputdir, "output",
                                        paste0(stub, "observations_with_covariates.txt")),
                sep = ",", quote = FALSE, col.names = TRUE, row.names = FALSE)
  }
  
  # Write samples to text file
  write.table(samples, file.path(outputdir, "output",
                                 paste0(stub, "virtual_samples.txt")),
              sep = ",", quote = FALSE, col.names = TRUE, row.names = FALSE)
  
  # We submit the target classes to C5.0 as a factor. To do that, we need to 
  # make sure that the factor has the full set of levels, since due to the 
  # randomness of the allocation procedure we can't assume that they are all
  # represented in the samples drawn for a particular realisation. If the levels
  # are not specified correctly and they are not all represented in all sets of
  # samples, it is possible that the integer values that the class predictions
  # are coded to by raster::predict will not refer to the same soil class from
  # realisation to realisation.
  levs <- as.character(unique(composition$soil_class))
  
  if(!(is.null(observations)))
  {
    # Union map unit levels with observation levels
    levs <- base::union(levs, as.character(unique(observations$soil_class)))
  }
  
  # Sort levels
  levs <- sort(levs)
  
  # Generate lookup table
  lookup = as.data.frame(levs)
  lookup$code = seq(from=1, to=nrow(lookup), by=1)
  colnames(lookup) = c("name", "code")
  
  # Write lookup table to file
  write.table(lookup, file.path(outputdir, "output", paste0(stub, "lookup.txt")),
              sep = ",", quote = FALSE, col.names = TRUE, row.names = FALSE)
  output$locations$lookup <- file.path(outputdir, "output", paste0(stub, "lookup.txt"))
  
  # Process realisations
  for (j in 1:reals)
  {
    message(paste0("Realisation ", j))
    
    # Column number of samples' first covariate
    startcol <- numeric(0)
    if(is.null(strata))
    {
      startcol = 8
    } else {
      startcol = 9
    }
    
    # Extract sample covariates for the current realisation
    s <- samples[which(samples$realisation == j), startcol:ncol(samples)]
    soil_class <- as.character(samples$soil_class[which(samples$realisation == j)])
    
    # Concatenate observations if they exist
    if(!(is.null(observations)))
    {
      s <- rbind(s, observations[, 8:ncol(observations)])
      soil_class <- append(soil_class, as.character(observations$soil_class))
    }
    
    # Sort levels and convert soil_class back to factor
    soil_class <- base::factor(soil_class, levels = levs)

    # Convert designated covariates to factors.
    if(is.character(factors)){
    fcols <- c(1:ncol(s))[colnames(s) %in% factors]
    for(i in 1:length(fcols)){
    s[,fcols[i]]<-as.factor(s[,fcols[i]])
    }}
    
    # Test if there are levels in soil_class with 0 cases
    # (this is used for a workaround, see below).
    zeroes<-sum(table(soil_class) == 0) > 0
    
    # If there are levels with 0 cases, make a reclassification table for the prediction raster.
    rclt<-cbind(c(1:sum(table(soil_class) != 0))
                , c(1:length(table(soil_class)))[table(soil_class) != 0]
    )

    # Fit model
    if(is.null(method.model)){
    model = C50::C5.0(s, y = soil_class)
    }else{
    # The train function does not accept factors in which there are levels which have 0 cases.
    # These levels must therefore be dropped.
    soil_class <- base::droplevels(soil_class)
    model = base::do.call(caret::train,c(list(x = s, y = soil_class, method = method.model),args.model))
    }
    
    # Save model to text file
    if(is.null(method.model)){
      out <- utils::capture.output(summary(model))
    }else{
      out <- utils::capture.output(model$finalModel)
    }
    cat(out, file = paste0(outputdir, "/output/models/", stub, "model_",
                           formatC(j, width = nchar(reals), format = "d",
                                   flag = "0"), ".txt"),
        sep = "\n", append = TRUE)
    
    # Save model to rdata file
    save(model, 
         file = file.path(outputdir, "output", "models", 
                          paste0(stub, "model_",
                                 formatC(j, width = nchar(reals), format = "d", flag = "0"),
                                 ".RData")))
    
<<<<<<< HEAD
    # Predict realisation and save it to raster
    raster::beginCluster(cpus)
    r1 <- raster::clusterR(covariates, predict, args = list(model),
                           filename = file.path(outputdir, "output", "realisations",
                                                paste0(stub, "realisation_",
                                                       formatC(j, width = nchar(reals), format = "d", flag = "0"),
                                                       ".tif")),
                           format = "GTiff", overwrite = TRUE, datatype = "INT2S")
    raster::endCluster()
=======
    if(type != "prob")
    {
      # If raw class predictions are specified (default), predict realisation and save it to 
      # raster.
      raster::beginCluster(cpus)
      r1 <- raster::clusterR(covariates, predict, args = list(model),
                             filename = paste0(outputdir, "/output/realisations/",
                                               stub, "realisation_", formatC(j, width = nchar(reals), format = "d", flag = "0"), ".tif"),
                             format = "GTiff", overwrite = TRUE, datatype = "INT2S")
      
      # If levels were dropped from soil_class in order to use the train function,
      # the prediction raster must be reclassified in order to ensure that the integer
      # values represent the same soil types across the realizations.
      if(zeroes == TRUE & is.null(method.model) == FALSE)
      {
        r1 <- raster::clusterR(r1, reclassify, args = list(rcl = rclt),
                               filename = paste0(outputdir, "/output/realisations/",
                                                 stub, "realisation_", formatC(j, width = nchar(reals), format = "d", flag = "0"), ".tif"),
                               format = "GTiff", overwrite = TRUE, datatype = "INT2S")
      }
      raster::endCluster()
    }else{
      # If probabilistic predictions are specified, produce a raster brick with the
      # probabilities of each soil class.
      if(zeroes == FALSE | is.null(method.model)){
        # If no levels were dropped from soil_class in order to use the train function,
        # the rasterbrick can be used as it is.
        raster::beginCluster(cpus)
        r1 <- raster::clusterR(covariates, predict, args = list(model
                                                                , type = "prob"
                                                                , index = 1:nrow(lookup)
                                                                , na.rm = TRUE
        ),
                               filename = paste0(outputdir, "/output/realisations/",
                                                 stub, "realisation_", formatC(j, width = nchar(reals), format = "d", flag = "0"), ".tif"),
                               format = "GTiff", overwrite = TRUE, datatype = "FLT4S")
        raster::endCluster()
      }else{
        # If levels were dropped from soil_class in order to use the train function, rasters
        # with probabilities for the missing levels must be inserted in the rasterbrick.
        # First, the rasterbrick is predicted as above.
        raster::beginCluster(cpus)
        tmp1 <- raster::clusterR(covariates, predict, args = list(model
                                                                , type = "prob"
                                                                , index = 1:base::length(base::levels(soil_class))
                                                                , na.rm = TRUE))
        # Then, a raster with 0's is calculated (the missing levels have 0 probability for the
        # realisation in question)
        tmp2 <- raster::clusterR(tmp1[[1]], calc, args = list(function(x) x*0))
        raster::endCluster()
        # The rasters are then all arranged in a rasterstack, which is converted into the
        # final rasterbrick.
        rlist<-list()
        for(i in 1:nrow(lookup))
        {
          if(i %in% rclt[,2])
          {
            rlist[[i]]<-tmp1[[which(rclt[,2] == i)]]
          }else{
            rlist[[i]]<-tmp2
          }
        }
        rlist<-stack(rlist)
        r1<-raster::brick(rlist,filename = paste0(outputdir, "/output/realisations/",
                                                  stub, "realisation_", formatC(j, width = nchar(reals), format = "d", flag = "0"), ".tif")
                          , format = "GTiff", overwrite = TRUE, datatype = "FLT4S")
        rm(tmp1,tmp2)
      }
    }
>>>>>>> 7f725f38
  }
  
  # Save finish time
  output$timing$finish <- base::date()
  
  # Return output
  return(output)
}

#END<|MERGE_RESOLUTION|>--- conflicted
+++ resolved
@@ -458,25 +458,16 @@
                                  formatC(j, width = nchar(reals), format = "d", flag = "0"),
                                  ".RData")))
     
-<<<<<<< HEAD
-    # Predict realisation and save it to raster
-    raster::beginCluster(cpus)
-    r1 <- raster::clusterR(covariates, predict, args = list(model),
-                           filename = file.path(outputdir, "output", "realisations",
-                                                paste0(stub, "realisation_",
-                                                       formatC(j, width = nchar(reals), format = "d", flag = "0"),
-                                                       ".tif")),
-                           format = "GTiff", overwrite = TRUE, datatype = "INT2S")
-    raster::endCluster()
-=======
     if(type != "prob")
     {
       # If raw class predictions are specified (default), predict realisation and save it to 
       # raster.
       raster::beginCluster(cpus)
       r1 <- raster::clusterR(covariates, predict, args = list(model),
-                             filename = paste0(outputdir, "/output/realisations/",
-                                               stub, "realisation_", formatC(j, width = nchar(reals), format = "d", flag = "0"), ".tif"),
+                             filename = file.path(outputdir, "output", "realisations",
+                                                  paste0(stub, "realisation_", 
+                                                         formatC(j, width = nchar(reals), format = "d", flag = "0"),
+                                                         ".tif")),
                              format = "GTiff", overwrite = TRUE, datatype = "INT2S")
       
       # If levels were dropped from soil_class in order to use the train function,
@@ -485,11 +476,14 @@
       if(zeroes == TRUE & is.null(method.model) == FALSE)
       {
         r1 <- raster::clusterR(r1, reclassify, args = list(rcl = rclt),
-                               filename = paste0(outputdir, "/output/realisations/",
-                                                 stub, "realisation_", formatC(j, width = nchar(reals), format = "d", flag = "0"), ".tif"),
+                               filename = file.path(outputdir, "output", "realisations",
+                                                    paste0(stub, "realisation_", 
+                                                           formatC(j, width = nchar(reals), format = "d", flag = "0"),
+                                                           ".tif")),
                                format = "GTiff", overwrite = TRUE, datatype = "INT2S")
       }
       raster::endCluster()
+      
     }else{
       # If probabilistic predictions are specified, produce a raster brick with the
       # probabilities of each soil class.
@@ -502,10 +496,13 @@
                                                                 , index = 1:nrow(lookup)
                                                                 , na.rm = TRUE
         ),
-                               filename = paste0(outputdir, "/output/realisations/",
-                                                 stub, "realisation_", formatC(j, width = nchar(reals), format = "d", flag = "0"), ".tif"),
+                               filename = file.path(outputdir, "output", "realisations",
+                                                    paste0(stub, "realisation_",
+                                                           formatC(j, width = nchar(reals), format = "d", flag = "0"),
+                                                           ".tif")),
                                format = "GTiff", overwrite = TRUE, datatype = "FLT4S")
         raster::endCluster()
+        
       }else{
         # If levels were dropped from soil_class in order to use the train function, rasters
         # with probabilities for the missing levels must be inserted in the rasterbrick.
@@ -532,13 +529,13 @@
           }
         }
         rlist<-stack(rlist)
-        r1<-raster::brick(rlist,filename = paste0(outputdir, "/output/realisations/",
-                                                  stub, "realisation_", formatC(j, width = nchar(reals), format = "d", flag = "0"), ".tif")
-                          , format = "GTiff", overwrite = TRUE, datatype = "FLT4S")
+        r1<-raster::brick(rlist, filename = file.path(outputdir, "output", "realisations",
+                                                      paste0(stub, "realisation_", formatC(j, width = nchar(reals), format = "d", flag = "0"),
+                                                             ".tif")),
+                          format = "GTiff", overwrite = TRUE, datatype = "FLT4S")
         rm(tmp1,tmp2)
       }
     }
->>>>>>> 7f725f38
   }
   
   # Save finish time
